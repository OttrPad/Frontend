--- conflicted
+++ resolved
@@ -447,33 +447,26 @@
                 ref={setSharedEditor}
                 className="shared-monaco-editor-container"
               >
-<<<<<<< HEAD
-                <MonacoErrorBoundary>
-                  <SharedMonacoEditor
-                    focusedBlockId={focusedBlockId}
-                    // keep this prop if your editor expects it
-                    notebookId={activeNotebookId}
-                    blocks={blocks}
-                    onContentChange={handleContentChange}
-                    onMonacoInit={handleMonacoInit}
-                    height={editorPositionRef.current.height}
-                    className="rounded-md overflow-hidden"
-                  />
-                </MonacoErrorBoundary>
-=======
-                <SharedMonacoEditor
-                  focusedBlockId={focusedBlockId}
-                  // keep this prop if your editor expects it
-                  notebookId={activeNotebookId}
-                  blocks={blocks}
-                  onContentChange={handleContentChange}
-                  onMonacoInit={handleMonacoInit}
-                  height={editorPositionRef.current.height}
-                  className="rounded-md overflow-hidden"
-                  userId={session?.user?.id}
-                  userEmail={session?.user?.email || ""}
-                />
->>>>>>> f51c1397
+                {focusedBlockId && (
+                  <div
+                    ref={setSharedEditor}
+                    className="shared-monaco-editor-container"
+                  >
+                    <MonacoErrorBoundary>
+                      <SharedMonacoEditor
+                        focusedBlockId={focusedBlockId}
+                        notebookId={activeNotebookId}
+                        blocks={blocks}
+                        onContentChange={handleContentChange}
+                        onMonacoInit={handleMonacoInit}
+                        height={editorPositionRef.current.height}
+                        className="rounded-md overflow-hidden"
+                        userId={session?.user?.id}
+                        userEmail={session?.user?.email || ""}
+                      />
+                    </MonacoErrorBoundary>
+                  </div>
+                )}
               </div>
             )}
           </>
