--- conflicted
+++ resolved
@@ -367,11 +367,6 @@
                       type="text"
                       placeholder="abc-123-def"
                       value={roomCode}
-<<<<<<< HEAD
-                      onChange={(e) => setRoomCode(e.target.value)}
-                      className="mt-2 bg-white/[0.05] backdrop-blur-md border-white/[0.1] text-white placeholder:text-white/50 focus:border-orange-400/60 focus:bg-white/[0.08] focus:ring-1 focus:ring-orange-400/20 transition-all uppercase tracking-widest text-center text-lg font-mono"
-                      maxLength={1}
-=======
                       onChange={(e) => {
                         setRoomCode(e.target.value.toLowerCase());
                         setFormErrors({ ...formErrors, roomCode: undefined });
@@ -383,7 +378,6 @@
                       }`}
                       maxLength={11}
                       pattern="[a-z0-9]{3}-[a-z0-9]{3}-[a-z0-9]{3}"
->>>>>>> 223ebc1f
                     />
                     {formErrors.roomCode && (
                       <p className="mt-1 text-xs text-red-400">
