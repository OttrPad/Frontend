import { useState, useEffect } from "react";
import { useNavigate } from "react-router-dom";
import { Button } from "@/components/ui/button";
import { Card, CardContent } from "@/components/ui/card";
import { Input } from "@/components/ui/input";
import { Label } from "@/components/ui/label";
<<<<<<< HEAD
import axios from "axios"; // Add this import
import { toast } from "react-toastify"; // Ensure you have this package installed for notifications
import { useNavigate } from "react-router-dom";


=======
import { apiClient, type Room } from "@/lib/apiClient";
import { toast } from "react-toastify";
>>>>>>> 3dc98113

// Remove mock data - will be replaced with API data

export function RoomManager() {
  const navigate = useNavigate();
  const [activeTab, setActiveTab] = useState<"join" | "create">("join");
  const [roomCode, setRoomCode] = useState("");
  const [userId, setUserId] = useState("");
  const [newRoomName, setNewRoomName] = useState("");
  const [newRoomDesc, setNewRoomDesc] = useState("");
  const [isPrivate, setIsPrivate] = useState(false);
<<<<<<< HEAD
  const navigate = useNavigate();

  // const handleJoinRoom = async () => {

  //   try {
        
  //   const response = await axios.post(
  //     `http://localhost:4000/api/rooms/${roomCode}/join`,
  //     {
  //       user_id: "your_user_id_here"
  //     }

  //   );    
  
  //     if (response.status === 200 && response.data.message) {
  //       toast.success(response.data.message); 
        
       
  //       navigate(`/room/${roomCode}`);

  //     } else {
  //       toast.error('Failed to join room');
  //     }
      
  //   } catch (error) {
  //     const err = error as Error;
  //     console.error('Error joining room:', err.message || err);
  //     toast.error('Failed to join room');
  //   }
  // };

const handleJoinRoom = async () => {
  try {
       
    const response = await axios.post(
      `http://localhost:4000/api/rooms/${roomCode}/join`,
      {
        user_id: userId
      }
    );

    if (response.status === 200 && response.data.message) {
      toast.success(response.data.message); // "User added to room"
      // Redirect to the room page
      navigate(`/room/${roomCode}`);
    } else if (response.status === 400 && response.data.error) {
      toast.error(response.data.error); // "roomId and user_id are required" or other error from backend
    } else {
      toast.error('Failed to join room');
    }
  } catch (error) {
    const err = error as Error;
    console.error('Error joining room:', err.message || err);
    toast.error('Failed to join room');
  }
};


const handleCreateRoom = async () => {
  try {
    const response = await axios.post('http://localhost:4000/api/rooms', { name: newRoomName });
    
    if (response.status === 400 && response.data.error) { // Check if the error happened
      toast.error(response.data.error);  // room is already exists
      
    } else if (response.status === 201 && response.data.message) {
      toast.success(response.data.message); // Show success message
      navigate(`/room/${response.data.roomCode}`); // Redirect to the new room
    }

  } catch (error) {
    
    if (axios.isAxiosError(error)) {
      if (error.response && error.response.data && error.response.data.error) {
        // Handle axios errors
        toast.error(error.response.data.error); 
      } else {
        toast.error('An unexpected error occurred');
      }
    } else {
      // Handle any non axios errors
      console.error('Error creating room:', error);
      toast.error('Failed to create room');
    }
  }
};



=======
  const [rooms, setRooms] = useState<Room[]>([]);
  const [isLoading, setIsLoading] = useState(false);
  const [isCreating, setIsCreating] = useState(false);

  // Fetch rooms on component mount
  useEffect(() => {
    fetchRooms();
  }, []);

  const fetchRooms = async () => {
    try {
      setIsLoading(true);
      const response = await apiClient.getAllRooms();
      setRooms(response.rooms || []);
    } catch (error) {
      console.error("Failed to fetch rooms:", error);
      toast.error("Failed to load rooms. Please try again.");
    } finally {
      setIsLoading(false);
    }
  };

  const handleJoinRoom = async () => {
    if (roomCode.length === 6) {
      try {
        setIsLoading(true);
        await apiClient.joinRoom(roomCode);
        toast.success("Successfully joined the room!");
        navigate(`/workspace/${roomCode}`);
      } catch (error) {
        console.error("Failed to join room:", error);
        toast.error("Failed to join room. Please check the room code.");
      } finally {
        setIsLoading(false);
      }
    }
  };

  const handleCreateRoom = async () => {
    if (newRoomName.trim()) {
      try {
        setIsCreating(true);
        const response = await apiClient.createRoom(newRoomName.trim());
        toast.success(`Room "${newRoomName}" created successfully!`);

        // Navigate to the new room
        if (response.room?.id) {
          navigate(`/workspace/${response.room.id}`);
        }
      } catch (error) {
        console.error("Failed to create room:", error);
        toast.error("Failed to create room. Please try again.");
      } finally {
        setIsCreating(false);
      }
    }
  };

  const handleJoinExistingRoom = async (roomId: string) => {
    try {
      await apiClient.joinRoom(roomId);
      toast.success("Successfully joined the room!");
      navigate(`/workspace/${roomId}`);
    } catch (error) {
      console.error("Failed to join room:", error);
      toast.error("Failed to join room. Please try again.");
    }
  };
>>>>>>> 3dc98113

  return (
    <div className="space-y-8">
      {/* Welcome Section */}
      <div className="text-center space-y-4">
        <h1 className="text-4xl md:text-5xl font-bold text-white">
          Welcome to Your Workspace
        </h1>
        <p className="text-white/70 text-lg max-w-2xl mx-auto">
          Create a new room to start collaborating or join an existing room to
          continue working with your team.
        </p>
      </div>

      {/* Main Action Container */}
      <Card className="bg-black/20 backdrop-blur-2xl border border-white/[0.08] shadow-[0_8px_32px_0_rgba(0,0,0,0.37)] ring-1 ring-orange-400/10 max-w-2xl mx-auto">
        <CardContent className="p-8">
          {/* Tab Headers */}
          <div className="flex mb-8">
            <button
              onClick={() =>  setActiveTab("join") }
              
              className={`flex-1 px-6 py-3 text-sm font-medium rounded-l-xl transition-all duration-200 ${
                activeTab === "join"
                  ? "bg-gradient-to-r from-orange-400 to-orange-500 text-black shadow-lg"
                  : "bg-white/[0.05] text-white/70 hover:text-white hover:bg-white/[0.08]"
              }`}
            >
              <div className="flex items-center justify-center space-x-2">
                <svg
                  className="w-4 h-4"
                  fill="none"
                  stroke="currentColor"
                  viewBox="0 0 24 24"
                >
                  <path
                    strokeLinecap="round"
                    strokeLinejoin="round"
                    strokeWidth={2}
                    d="M11 16l-4-4m0 0l4-4m-4 4h14m-5 4v1a3 3 0 01-3 3H6a3 3 0 01-3-3V7a3 3 0 013-3h7a3 3 0 013 3v1"
                  />
                </svg>
                <span>Join Room</span>
              </div>
            </button>
            <button
              onClick={() => setActiveTab("create") }
              
              className={`flex-1 px-6 py-3 text-sm font-medium rounded-r-xl transition-all duration-200 ${
                activeTab === "create"
                  ? "bg-gradient-to-r from-orange-400 to-orange-500 text-black shadow-lg"
                  : "bg-white/[0.05] text-white/70 hover:text-white hover:bg-white/[0.08]"
              }`}
            >
              <div className="flex items-center justify-center space-x-2">
                <svg
                  className="w-4 h-4"
                  fill="none"
                  stroke="currentColor"
                  viewBox="0 0 24 24"
                >
                  <path
                    strokeLinecap="round"
                    strokeLinejoin="round"
                    strokeWidth={2}
                    d="M12 6v6m0 0v6m0-6h6m-6 0H6"
                  />
                </svg>
                <span>Create Room</span>
              </div>
            </button>
          </div>

          {/* Tab Content */}
          <div className="space-y-6">
            {activeTab === "join" && (
              <div className="space-y-6 animate-fade-in">
                <div className="text-center space-y-2">
                  <div className="w-16 h-16 bg-white/[0.08] backdrop-blur-md rounded-2xl mx-auto flex items-center justify-center border border-white/[0.12] shadow-xl">
                    <svg
                      className="w-8 h-8 text-orange-400"
                      fill="none"
                      stroke="currentColor"
                      viewBox="0 0 24 24"
                    >
                      <path
                        strokeLinecap="round"
                        strokeLinejoin="round"
                        strokeWidth={2}
                        d="M11 16l-4-4m0 0l4-4m-4 4h14m-5 4v1a3 3 0 01-3 3H6a3 3 0 01-3-3V7a3 3 0 013-3h7a3 3 0 013 3v1"
                      />
                    </svg>
                  </div>
                  <h2 className="text-2xl font-bold text-white">
                    Join Existing Room
                  </h2>
                  <p className="text-white/60">
                    Enter a room code to join an existing collaboration
                  </p>
                </div>

                <div className="space-y-4">
                  <div>
<<<<<<< HEAD
                    <Label htmlFor="user-id" className="text-white font-medium">User ID</Label>
                    <Input
                      id="user-id"
                      type="text"
                      placeholder="Enter user ID"
                      value={userId}
                      onChange={(e) => setUserId(e.target.value)}
                      className="mt-2 bg-white/[0.05] backdrop-blur-md border-white/[0.1] text-white placeholder:text-white/50 focus:border-orange-400/60 focus:bg-white/[0.08] focus:ring-1 focus:ring-orange-400/20 transition-all uppercase tracking-widest text-center text-lg font-mono"
                      maxLength={36}
                    />
                  </div>

                  <div>
                    <Label htmlFor="room-code" className="text-white font-medium">Room Code</Label>
=======
                    <Label
                      htmlFor="room-code"
                      className="text-white font-medium"
                    >
                      Room Code
                    </Label>
>>>>>>> 3dc98113
                    <Input
                      id="room-code"
                      type="text"
                      placeholder="Enter 6-digit room code"
                      value={roomCode}
                      onChange={(e) => setRoomCode(e.target.value)}
                      className="mt-2 bg-white/[0.05] backdrop-blur-md border-white/[0.1] text-white placeholder:text-white/50 focus:border-orange-400/60 focus:bg-white/[0.08] focus:ring-1 focus:ring-orange-400/20 transition-all uppercase tracking-widest text-center text-lg font-mono"
                      maxLength={1}
                    />
                  </div>

                  <Button
                    className="w-full bg-gradient-to-r from-orange-400 to-orange-500 text-black hover:from-orange-300 hover:to-orange-400 font-medium py-2.5 shadow-lg hover:shadow-xl transition-all duration-200"
<<<<<<< HEAD
                    disabled={roomCode.length !== 1}
=======
                    disabled={roomCode.length !== 6 || isLoading}
>>>>>>> 3dc98113
                    onClick={handleJoinRoom}
                  >
                    {isLoading ? "Joining..." : "Join Room"}
                  </Button>
                </div>
              </div>
            )}

            {activeTab === "create" && (
              <div className="space-y-6 animate-fade-in">
                <div className="text-center space-y-2">
                  <div className="w-16 h-16 bg-white/[0.08] backdrop-blur-md rounded-2xl mx-auto flex items-center justify-center border border-white/[0.12] shadow-xl">
                    <svg
                      className="w-8 h-8 text-orange-400"
                      fill="none"
                      stroke="currentColor"
                      viewBox="0 0 24 24"
                    >
                      <path
                        strokeLinecap="round"
                        strokeLinejoin="round"
                        strokeWidth={2}
                        d="M12 6v6m0 0v6m0-6h6m-6 0H6"
                      />
                    </svg>
                  </div>
                  <h2 className="text-2xl font-bold text-white">
                    Create New Room
                  </h2>
                  <p className="text-white/60">
                    Start a new collaboration space for your team
                  </p>
                </div>

                <div className="space-y-4">
                  <div>
                    <Label
                      htmlFor="room-name"
                      className="text-white font-medium"
                    >
                      Room Name
                    </Label>
                    <Input
                      id="room-name"
                      type="text"
                      placeholder="My Awesome Project"
                      value={newRoomName}
                      onChange={(e) => setNewRoomName(e.target.value)}
                      className="mt-2 bg-white/[0.05] backdrop-blur-md border-white/[0.1] text-white placeholder:text-white/50 focus:border-orange-400/60 focus:bg-white/[0.08] focus:ring-1 focus:ring-orange-400/20 transition-all"
                    />
                  </div>

                  <div>
                    <Label
                      htmlFor="room-desc"
                      className="text-white font-medium"
                    >
                      Description (Optional)
                    </Label>
                    <Input
                      id="room-desc"
                      type="text"
                      placeholder="Brief description of your project"
                      value={newRoomDesc}
                      onChange={(e) => setNewRoomDesc(e.target.value)}
                      className="mt-2 bg-white/[0.05] backdrop-blur-md border-white/[0.1] text-white placeholder:text-white/50 focus:border-orange-400/60 focus:bg-white/[0.08] focus:ring-1 focus:ring-orange-400/20 transition-all"
                    />
                  </div>

                  <div className="flex items-center space-x-3">
                    <input
                      type="checkbox"
                      id="private-room"
                      checked={isPrivate}
                      onChange={(e) => setIsPrivate(e.target.checked)}
                      className="w-4 h-4 text-orange-400 bg-white/[0.05] border-white/[0.1] rounded focus:ring-orange-400/20"
                    />
                    <Label
                      htmlFor="private-room"
                      className="text-white/80 text-sm"
                    >
                      Make room private
                    </Label>
                  </div>

                  <Button
                    className="w-full bg-gradient-to-r from-orange-400 to-orange-500 text-black hover:from-orange-300 hover:to-orange-400 font-medium py-2.5 shadow-lg hover:shadow-xl transition-all duration-200"
<<<<<<< HEAD
                    disabled={!newRoomName.trim()}
=======
                    disabled={!newRoomName.trim() || isCreating}
>>>>>>> 3dc98113
                    onClick={handleCreateRoom}
                  >
                    {isCreating ? "Creating..." : "Create Room"}
                  </Button>
                </div>
              </div>
            )}
          </div>
        </CardContent>
      </Card>

      {/* Recent Rooms Section */}
      <Card className="bg-black/15 backdrop-blur-2xl border border-white/[0.08] shadow-[0_8px_32px_0_rgba(0,0,0,0.37)]">
        <CardContent className="p-8">
          <div className="space-y-6">
            <div className="flex items-center justify-between">
              <h3 className="text-xl font-semibold text-white">
                Available Rooms
              </h3>
              <Button
                variant="outline"
                size="sm"
                className="bg-white/[0.05] backdrop-blur-md border-white/[0.1] text-white hover:bg-white/[0.08] hover:border-white/[0.15] transition-all duration-200"
                onClick={fetchRooms}
                disabled={isLoading}
              >
                {isLoading ? "Loading..." : "Refresh"}
              </Button>
            </div>

            <div className="grid gap-4">
              {rooms.length === 0 ? (
                <div className="text-center py-8 text-white/60">
                  {isLoading ? (
                    <div className="flex items-center justify-center space-x-2">
                      <div className="animate-spin rounded-full h-5 w-5 border-b-2 border-orange-400"></div>
                      <span>Loading rooms...</span>
                    </div>
                  ) : (
                    <p>No rooms available. Create one to get started!</p>
                  )}
                </div>
              ) : (
                rooms.map((room) => (
                  <div
                    key={room.id}
                    className="flex items-center justify-between p-4 bg-white/[0.03] backdrop-blur-md border border-white/[0.08] rounded-xl hover:bg-white/[0.06] hover:border-white/[0.12] transition-all duration-200 cursor-pointer group"
                  >
                    <div className="flex items-center space-x-4">
                      <div className="w-12 h-12 bg-gradient-to-r from-orange-400/20 to-orange-500/20 rounded-xl flex items-center justify-center border border-orange-400/20">
                        <svg
                          className="w-6 h-6 text-orange-400"
                          fill="none"
                          stroke="currentColor"
                          viewBox="0 0 24 24"
                        >
                          <path
                            strokeLinecap="round"
                            strokeLinejoin="round"
                            strokeWidth={2}
                            d="M19 21V5a2 2 0 00-2-2H7a2 2 0 00-2 2v16m14 0h2m-2 0h-5m-9 0H3m2 0h5M9 7h1m-1 4h1m4-4h1m-1 4h1m-5 10v-5a1 1 0 011-1h2a1 1 0 011 1v5m-4 0h4"
                          />
                        </svg>
                      </div>
                      <div>
                        <div className="flex items-center space-x-2">
                          <h4 className="font-medium text-white group-hover:text-orange-400 transition-colors">
                            {room.name}
                          </h4>
                        </div>
                        <div className="flex items-center space-x-4 text-sm text-white/50">
                          <span>Room ID: {room.id}</span>
                          <span>•</span>
                          <span>
                            Created{" "}
                            {new Date(room.created_at).toLocaleDateString()}
                          </span>
                        </div>
                      </div>
                    </div>

                    <Button
                      size="sm"
                      className="bg-gradient-to-r from-orange-400 to-orange-500 text-black hover:from-orange-300 hover:to-orange-400 font-medium shadow-lg hover:shadow-xl transition-all duration-200 opacity-0 group-hover:opacity-100"
                      onClick={() => handleJoinExistingRoom(room.id)}
                    >
                      Join
                    </Button>
                  </div>
                ))
              )}
            </div>
          </div>
        </CardContent>
      </Card>
    </div>
  );
}<|MERGE_RESOLUTION|>--- conflicted
+++ resolved
@@ -4,16 +4,8 @@
 import { Card, CardContent } from "@/components/ui/card";
 import { Input } from "@/components/ui/input";
 import { Label } from "@/components/ui/label";
-<<<<<<< HEAD
-import axios from "axios"; // Add this import
-import { toast } from "react-toastify"; // Ensure you have this package installed for notifications
-import { useNavigate } from "react-router-dom";
-
-
-=======
 import { apiClient, type Room } from "@/lib/apiClient";
 import { toast } from "react-toastify";
->>>>>>> 3dc98113
 
 // Remove mock data - will be replaced with API data
 
@@ -25,97 +17,6 @@
   const [newRoomName, setNewRoomName] = useState("");
   const [newRoomDesc, setNewRoomDesc] = useState("");
   const [isPrivate, setIsPrivate] = useState(false);
-<<<<<<< HEAD
-  const navigate = useNavigate();
-
-  // const handleJoinRoom = async () => {
-
-  //   try {
-        
-  //   const response = await axios.post(
-  //     `http://localhost:4000/api/rooms/${roomCode}/join`,
-  //     {
-  //       user_id: "your_user_id_here"
-  //     }
-
-  //   );    
-  
-  //     if (response.status === 200 && response.data.message) {
-  //       toast.success(response.data.message); 
-        
-       
-  //       navigate(`/room/${roomCode}`);
-
-  //     } else {
-  //       toast.error('Failed to join room');
-  //     }
-      
-  //   } catch (error) {
-  //     const err = error as Error;
-  //     console.error('Error joining room:', err.message || err);
-  //     toast.error('Failed to join room');
-  //   }
-  // };
-
-const handleJoinRoom = async () => {
-  try {
-       
-    const response = await axios.post(
-      `http://localhost:4000/api/rooms/${roomCode}/join`,
-      {
-        user_id: userId
-      }
-    );
-
-    if (response.status === 200 && response.data.message) {
-      toast.success(response.data.message); // "User added to room"
-      // Redirect to the room page
-      navigate(`/room/${roomCode}`);
-    } else if (response.status === 400 && response.data.error) {
-      toast.error(response.data.error); // "roomId and user_id are required" or other error from backend
-    } else {
-      toast.error('Failed to join room');
-    }
-  } catch (error) {
-    const err = error as Error;
-    console.error('Error joining room:', err.message || err);
-    toast.error('Failed to join room');
-  }
-};
-
-
-const handleCreateRoom = async () => {
-  try {
-    const response = await axios.post('http://localhost:4000/api/rooms', { name: newRoomName });
-    
-    if (response.status === 400 && response.data.error) { // Check if the error happened
-      toast.error(response.data.error);  // room is already exists
-      
-    } else if (response.status === 201 && response.data.message) {
-      toast.success(response.data.message); // Show success message
-      navigate(`/room/${response.data.roomCode}`); // Redirect to the new room
-    }
-
-  } catch (error) {
-    
-    if (axios.isAxiosError(error)) {
-      if (error.response && error.response.data && error.response.data.error) {
-        // Handle axios errors
-        toast.error(error.response.data.error); 
-      } else {
-        toast.error('An unexpected error occurred');
-      }
-    } else {
-      // Handle any non axios errors
-      console.error('Error creating room:', error);
-      toast.error('Failed to create room');
-    }
-  }
-};
-
-
-
-=======
   const [rooms, setRooms] = useState<Room[]>([]);
   const [isLoading, setIsLoading] = useState(false);
   const [isCreating, setIsCreating] = useState(false);
@@ -184,7 +85,6 @@
       toast.error("Failed to join room. Please try again.");
     }
   };
->>>>>>> 3dc98113
 
   return (
     <div className="space-y-8">
@@ -288,29 +188,12 @@
 
                 <div className="space-y-4">
                   <div>
-<<<<<<< HEAD
-                    <Label htmlFor="user-id" className="text-white font-medium">User ID</Label>
-                    <Input
-                      id="user-id"
-                      type="text"
-                      placeholder="Enter user ID"
-                      value={userId}
-                      onChange={(e) => setUserId(e.target.value)}
-                      className="mt-2 bg-white/[0.05] backdrop-blur-md border-white/[0.1] text-white placeholder:text-white/50 focus:border-orange-400/60 focus:bg-white/[0.08] focus:ring-1 focus:ring-orange-400/20 transition-all uppercase tracking-widest text-center text-lg font-mono"
-                      maxLength={36}
-                    />
-                  </div>
-
-                  <div>
-                    <Label htmlFor="room-code" className="text-white font-medium">Room Code</Label>
-=======
                     <Label
                       htmlFor="room-code"
                       className="text-white font-medium"
                     >
                       Room Code
                     </Label>
->>>>>>> 3dc98113
                     <Input
                       id="room-code"
                       type="text"
@@ -324,11 +207,7 @@
 
                   <Button
                     className="w-full bg-gradient-to-r from-orange-400 to-orange-500 text-black hover:from-orange-300 hover:to-orange-400 font-medium py-2.5 shadow-lg hover:shadow-xl transition-all duration-200"
-<<<<<<< HEAD
-                    disabled={roomCode.length !== 1}
-=======
                     disabled={roomCode.length !== 6 || isLoading}
->>>>>>> 3dc98113
                     onClick={handleJoinRoom}
                   >
                     {isLoading ? "Joining..." : "Join Room"}
@@ -416,11 +295,7 @@
 
                   <Button
                     className="w-full bg-gradient-to-r from-orange-400 to-orange-500 text-black hover:from-orange-300 hover:to-orange-400 font-medium py-2.5 shadow-lg hover:shadow-xl transition-all duration-200"
-<<<<<<< HEAD
-                    disabled={!newRoomName.trim()}
-=======
                     disabled={!newRoomName.trim() || isCreating}
->>>>>>> 3dc98113
                     onClick={handleCreateRoom}
                   >
                     {isCreating ? "Creating..." : "Create Room"}
